from pydantic_settings import BaseSettings
from typing import List, Optional


class Settings(BaseSettings):
    # AWS Configuration
    aws_region: str = "us-east-1"
    aws_access_key_id: Optional[str] = None
    aws_secret_access_key: Optional[str] = None
    
    # Bedrock Configuration
    bedrock_model_id: str = "anthropic.claude-3-sonnet-20240229-v1:0"
    bedrock_agent_id: Optional[str] = None
    bedrock_agent_alias_id: str = "TSTALIASID"
    
    # Step Functions
    step_function_arn: Optional[str] = None
    
    # SQS/SNS
    sqs_queue_url: Optional[str] = None
    sns_topic_arn: Optional[str] = None
    
    # DynamoDB
    dynamodb_table_name: str = "multi-agent-state"
    dynamodb_endpoint_url: Optional[str] = None
    
    # S3
    s3_bucket_name: str = "multi-agent-logs"
    s3_log_prefix: str = "logs/"
    
    # Application
    app_name: str = "MultiAgentPlatform"
    app_version: str = "1.0.0"
    log_level: str = "INFO"
    environment: str = "development"

    database_url: Optional[str] = None
    # VPC Configuration
    vpc_id: Optional[str] = None
    subnet_ids: Optional[str] = None
    security_group_id: Optional[str] = None

<<<<<<< HEAD
    N8N_BASE_URL: Optional[str] = None
    N8N_API_KEY: Optional[str] = None
    N8N_WORKFLOW_ID : Optional[str] = None

    # Langfuse Configuration
    LANGFUSE_SECRET_KEY : Optional[str] = None
    LANGFUSE_PUBLIC_KEY : str
    LANGFUSE_HOST : Optional[str] = None
=======
    facebook_webhook_url: Optional[str] = "https://dungcao1.app.n8n.cloud/webhook/ff25c7f4-0279-4f76-a12a-caecbf188f52"
    
    # n8n Configuration
    n8n_base_url: str = "http://localhost:5678"
    n8n_api_key: Optional[str] = None
    n8n_workflow_id: Optional[str] = None
    
    # Langfuse Configuration
    langfuse_secret_key: Optional[str] = None
    langfuse_public_key: Optional[str] = None
    langfuse_host: str = "https://cloud.langfuse.com"
    
>>>>>>> b6c6eb11
    class Config:
        env_file = ".env"
        case_sensitive = False


settings = Settings()<|MERGE_RESOLUTION|>--- conflicted
+++ resolved
@@ -40,16 +40,6 @@
     subnet_ids: Optional[str] = None
     security_group_id: Optional[str] = None
 
-<<<<<<< HEAD
-    N8N_BASE_URL: Optional[str] = None
-    N8N_API_KEY: Optional[str] = None
-    N8N_WORKFLOW_ID : Optional[str] = None
-
-    # Langfuse Configuration
-    LANGFUSE_SECRET_KEY : Optional[str] = None
-    LANGFUSE_PUBLIC_KEY : str
-    LANGFUSE_HOST : Optional[str] = None
-=======
     facebook_webhook_url: Optional[str] = "https://dungcao1.app.n8n.cloud/webhook/ff25c7f4-0279-4f76-a12a-caecbf188f52"
     
     # n8n Configuration
@@ -62,7 +52,6 @@
     langfuse_public_key: Optional[str] = None
     langfuse_host: str = "https://cloud.langfuse.com"
     
->>>>>>> b6c6eb11
     class Config:
         env_file = ".env"
         case_sensitive = False
